// -*- mode: C++; tab-width: 4; indent-tabs-mode: nil; c-basic-offset: 4 -*-
// vi: set et ts=4 sw=4 sts=4:
/*
  Copyright (C) 2012-2013 by Andreas Lauser

  This file is part of the Open Porous Media project (OPM).

  OPM is free software: you can redistribute it and/or modify
  it under the terms of the GNU General Public License as published by
  the Free Software Foundation, either version 2 of the License, or
  (at your option) any later version.

  OPM is distributed in the hope that it will be useful,
  but WITHOUT ANY WARRANTY; without even the implied warranty of
  MERCHANTABILITY or FITNESS FOR A PARTICULAR PURPOSE.  See the
  GNU General Public License for more details.

  You should have received a copy of the GNU General Public License
  along with OPM.  If not, see <http://www.gnu.org/licenses/>.
*/
/*!
 * \file
 * \copydoc Ewoms::EclGridManager
 */
#ifndef EWOMS_ECL_GRID_MANAGER_HH
#define EWOMS_ECL_GRID_MANAGER_HH

#include <ewoms/io/basegridmanager.hh>
#include <ewoms/common/propertysystem.hh>
#include <ewoms/common/parametersystem.hh>

#include <dune/grid/CpGrid.hpp>

// set the EBOS_USE_ALUGRID macro. using the preprocessor for this is slightly hacky, but
// the macro is only used by this file...
#if EBOS_USE_ALUGRID
#if !HAVE_DUNE_ALUGRID || !DUNE_VERSION_NEWER(DUNE_ALUGRID, 2,4)
#warning "ALUGrid was indicated to be used for the ECL black oil simulator, but this "
#warning "requires the presence of dune-alugrid >= 2.4. Falling back to Dune::CpGrid"
#undef EBOS_USE_ALUGRID
#define EBOS_USE_ALUGRID 0
#endif
#else
#define EBOS_USE_ALUGRID 0
#endif

#if EBOS_USE_ALUGRID
#include <dune/alugrid/grid.hh>
#include <dune/alugrid/common/fromtogridfactory.hh>
#endif

#include <opm/parser/eclipse/Parser/Parser.hpp>
#include <opm/parser/eclipse/Parser/ParseMode.hpp>
#include <opm/parser/eclipse/Deck/Deck.hpp>
#include <opm/parser/eclipse/EclipseState/checkDeck.hpp>
#include <opm/parser/eclipse/EclipseState/EclipseState.hpp>
#include <opm/parser/eclipse/EclipseState/Grid/EclipseGrid.hpp>
#include <opm/parser/eclipse/EclipseState/Schedule/Schedule.hpp>

#include <dune/grid/yaspgrid.hh>
#include <dune/common/fvector.hh>
#include <dune/common/version.hh>

#include <vector>

namespace Ewoms {
template <class TypeTag>
class EclProblem;

template <class TypeTag>
class EclGridManager;

namespace Properties {
NEW_TYPE_TAG(EclGridManager);

// declare the properties required by the for the ecl grid manager
NEW_PROP_TAG(Grid);
NEW_PROP_TAG(Scalar);
NEW_PROP_TAG(EclDeckFileName);

SET_STRING_PROP(EclGridManager, EclDeckFileName, "data/ecl.DATA");

// set the Grid and GridManager properties
#if EBOS_USE_ALUGRID
SET_TYPE_PROP(EclGridManager, Grid, Dune::ALUGrid<3, 3, Dune::cube, Dune::nonconforming>);
#else
SET_TYPE_PROP(EclGridManager, Grid, Dune::CpGrid);
#endif

SET_TYPE_PROP(EclGridManager, GridManager, Ewoms::EclGridManager<TypeTag>);
} // namespace Properties

/*!
 * \ingroup EclBlackOilSimulator
 *
 * \brief Helper class for grid instantiation of ECL file-format using problems.
 */
template <class TypeTag>
class EclGridManager : public BaseGridManager<TypeTag>
{
    typedef BaseGridManager<TypeTag> ParentType;
    typedef typename GET_PROP_TYPE(TypeTag, Scalar) Scalar;
    typedef typename GET_PROP_TYPE(TypeTag, Simulator) Simulator;
    typedef typename GET_PROP_TYPE(TypeTag, Grid) Grid;

    typedef std::unique_ptr<Grid> GridPointer;

    static const int dimension = Grid :: dimension;
public:
    /*!
     * \brief Register all run-time parameters for the grid manager.
     */
    static void registerParameters()
    {
        EWOMS_REGISTER_PARAM(TypeTag, std::string, EclDeckFileName,
                             "The name of the file which contains the ECL deck to be simulated");
    }

    /*!
     * \brief Create the grid for problem data files which use the ECL file format.
     *
     * This is the file format used by the commercial ECLiPSE simulator. Usually it uses
     * a cornerpoint description of the grid.
     */
    EclGridManager(Simulator &simulator)
        : ParentType(simulator),
          cartesianCellId_(),
          cartesianSize_()
    {
        std::string fileName = EWOMS_GET_PARAM(TypeTag, std::string, EclDeckFileName);

        // compute the base name of the input file name
        const char directorySeparator = '/';
        int i;
        for (i = fileName.size(); i >= 0; -- i)
            if (fileName[i] == directorySeparator)
                break;
        std::string baseName = fileName.substr(i + 1, fileName.size());

        // remove the extension from the input file
        for (i = baseName.size(); i >= 0; -- i)
            if (baseName[i] == '.')
                break;
        std::string rawCaseName;
        if (i < 0)
            rawCaseName = baseName;
        else
            rawCaseName = baseName.substr(0, i);

        // transform the result to ALL_UPPERCASE
        caseName_ = "";
        for (size_t i = 0; i < rawCaseName.size(); ++i)
            caseName_ += std::toupper(rawCaseName[i]);

        Opm::ParserPtr parser(new Opm::Parser());
        Opm::ParseMode parseMode({{ Opm::ParseMode::PARSE_RANDOM_SLASH , Opm::InputError::IGNORE }});
        std::cout << "Reading the deck file ('" << fileName << "')" << std::endl;
<<<<<<< HEAD
        Opm::ParseMode parseMode;
        deck_ = parser->parseFile(fileName, parseMode);
=======
        deck_ = parser->parseFile(fileName , parseMode);
>>>>>>> ddcdb334
        eclState_.reset(new Opm::EclipseState(deck_, parseMode));

#if EBOS_USE_ALUGRID
        std::unique_ptr< Dune::CpGrid > cpgrid(new Dune::CpGrid());
#else
        Grid* cpgrid = new Grid();
#endif
        cpgrid->processEclipseFormat(eclState_->getEclipseGrid(),
                                     /*isPeriodic=*/false,
                                     /*flipNormals=*/false,
                                     /*clipZ=*/false);

        for (int i = 0; i < dimension; ++i)
            cartesianSize_[i] = cpgrid->logicalCartesianSize()[i];

#if EBOS_USE_ALUGRID
        Dune::FromToGridFactory< Grid > factory;
        std::vector< int > ordering;
        grid_ = GridPointer(factory.convert(*cpgrid, ordering));
        if (ordering.empty())
            // copy cartesian cell index from cp grid
            cartesianCellId_ = cpgrid->globalCell();
        else {
            const int size = ordering.size();
            cartesianCellId_.reserve(size);
            const std::vector<int>& globalCell = cpgrid->globalCell();
            for (int i = 0; i < size; ++i)
                cartesianCellId_.push_back(globalCell[ordering[i]]);
        }
#else
        grid_ = GridPointer(cpgrid);
#endif

        this->finalizeInit_();
    }

    /*!
     * \brief Return a reference to the grid.
     */
    Grid& grid()
    { return *grid_; }

    /*!
     * \brief Return a reference to the grid.
     */
    const Grid& grid() const
    { return *grid_; }

    /*!
     * \brief Return a pointer to the parsed ECL deck
     */
    Opm::DeckConstPtr deck() const
    { return deck_; }

    /*!
     * \brief Return a pointer to the internalized ECL deck
     */
    Opm::EclipseStateConstPtr eclState() const
    { return eclState_; }

    /*!
     * \brief Return a pointer to the internalized schedule of the ECL deck
     */
    Opm::ScheduleConstPtr schedule() const
    { return eclState_->getSchedule(); }

    /*!
     * \brief Return a pointer to the EclipseGrid object
     *
     * The EclipseGrid class is provided by the opm-parser module and is used to
     * internalize the cornerpoint grid representation and, amongst others, can be used
     * to write EGRID files (which tends to be difficult with a plain Dune::CpGrid)
     */
    Opm::EclipseGridConstPtr eclGrid() const
    { return eclState_->getEclipseGrid(); }

    /*!
     * \brief Returns the name of the case.
     *
     * i.e., the all-uppercase version of the file name from which the
     * deck is loaded with the ".DATA" suffix removed.
     */
    const std::string& caseName() const
    { return caseName_; }

    /*!
     * \brief Returns the logical Cartesian size
     */
    const std::array<int, dimension>& logicalCartesianSize() const
    { return cartesianSize_; }

    /*!
     * \brief Returns the logical Cartesian size
     */
    int numLogicalCartesianCells() const
    {
#if EBOS_USE_ALUGRID
        int n = cartesianCellId_.size();
#else
        int n = grid_->globalCell().size();
#endif
        assert(cartesianSize_[0]*cartesianSize_[1]*cartesianSize_[2] == n);
        return n;
    }

    /*!
     * \brief Returns the Cartesian cell id for identifaction with Ecl data
     */
    int cartesianCellId(int compressedCellIdx) const
    {
#if EBOS_USE_ALUGRID
        return cartesianCellId_[compressedCellIdx];
#else
        return grid_->globalCell()[compressedCellIdx];
#endif
    }

    /*!
     * \brief Extract Cartesian index triplet (i,j,k) of an active cell.
     *
     * \param [in] cellIdx Active cell index.
     * \param [out] ijk Cartesian index triplet
     */
    void getIJK(int cellIdx, std::array<int,3>& ijk) const
    {
        assert(cellIdx < int(numLogicalCartesianCells()));
        int cartesianCellIdx = cartesianCellId(cellIdx);

        ijk[0] = cartesianCellIdx % cartesianSize_[0];
        cartesianCellIdx /= cartesianSize_[0];

        ijk[1] = cartesianCellIdx % cartesianSize_[1];

        ijk[2] = cartesianCellIdx / cartesianSize_[1];

#if !defined NDEBUG && !EBOS_USE_ALUGRID
        // make sure ijk computation is the same as in CpGrid
        std::array<int,3> checkIjk;
        grid_->getIJK(cellIdx, checkIjk);
        for (int i=0; i < 3; ++i)
            assert(checkIjk[i] == ijk[i]);
#endif
    }

private:
    std::string caseName_;
    GridPointer grid_;
    Opm::DeckConstPtr deck_;
    Opm::EclipseStateConstPtr eclState_;

    std::vector<int> cartesianCellId_;
    std::array<int,dimension> cartesianSize_;
};

} // namespace Ewoms

#endif<|MERGE_RESOLUTION|>--- conflicted
+++ resolved
@@ -155,12 +155,7 @@
         Opm::ParserPtr parser(new Opm::Parser());
         Opm::ParseMode parseMode({{ Opm::ParseMode::PARSE_RANDOM_SLASH , Opm::InputError::IGNORE }});
         std::cout << "Reading the deck file ('" << fileName << "')" << std::endl;
-<<<<<<< HEAD
-        Opm::ParseMode parseMode;
-        deck_ = parser->parseFile(fileName, parseMode);
-=======
         deck_ = parser->parseFile(fileName , parseMode);
->>>>>>> ddcdb334
         eclState_.reset(new Opm::EclipseState(deck_, parseMode));
 
 #if EBOS_USE_ALUGRID

--- conflicted
+++ resolved
@@ -339,11 +339,7 @@
      * If no degree of freedom index is passed, the element which was
      * passed to the update() method is returned...
      */
-<<<<<<< HEAD
     const Element &element(int dofIdx) const
-=======
-    const Element &element(unsigned dofIdx = 0) const
->>>>>>> 64a33524
     {
         assert(0 <= dofIdx && dofIdx < numDof());
 
